export type Json =
  | string
  | number
  | boolean
  | null
  | { [key: string]: Json | undefined }
  | Json[]

export type Database = {
  // Allows to automatically instanciate createClient with right options
  // instead of createClient<Database, { PostgrestVersion: 'XX' }>(URL, KEY)
  __InternalSupabase: {
    PostgrestVersion: "12.2.12 (cd3cf9e)"
  }
  public: {
    Tables: {
<<<<<<< HEAD
      premium_identities: {
        Row: {
          id: string
          user_id: string
          name: string
          public_key: string
          encrypted_private_key: string
          is_verified: boolean
          verification_method: string | null
          created_at: string
          updated_at: string
          metadata: Json
        }
        Insert: {
          id?: string
          user_id: string
          name: string
          public_key: string
          encrypted_private_key: string
          is_verified?: boolean
          verification_method?: string | null
          created_at?: string
          updated_at?: string
          metadata?: Json
        }
        Update: {
          id?: string
          user_id?: string
          name?: string
          public_key?: string
          encrypted_private_key?: string
          is_verified?: boolean
          verification_method?: string | null
          created_at?: string
          updated_at?: string
          metadata?: Json
        }
      }
      device_sync: {
        Row: {
          id: string
          identity_id: string
          device_id: string
          device_name: string
          encrypted_data: string
          last_sync: string
          created_at: string
        }
        Insert: {
          id?: string
          identity_id: string
          device_id: string
          device_name: string
          encrypted_data: string
          last_sync?: string
          created_at?: string
        }
        Update: {
          id?: string
          identity_id?: string
          device_id?: string
          device_name?: string
          encrypted_data?: string
          last_sync?: string
          created_at?: string
        }
      }
      compliance_reports: {
        Row: {
          id: string
          report_type: 'audit' | 'activity' | 'security' | 'compliance'
          generated_by: string
          generated_at: string
          date_range_start: string
          date_range_end: string
          data: Json
          status: 'generating' | 'complete' | 'failed'
          created_at: string
        }
        Insert: {
          id?: string
          report_type: 'audit' | 'activity' | 'security' | 'compliance'
          generated_by: string
          generated_at?: string
          date_range_start: string
          date_range_end: string
          data: Json
          status?: 'generating' | 'complete' | 'failed'
          created_at?: string
        }
        Update: {
          id?: string
          report_type?: 'audit' | 'activity' | 'security' | 'compliance'
          generated_by?: string
          generated_at?: string
          date_range_start?: string
          date_range_end?: string
          data?: Json
          status?: 'generating' | 'complete' | 'failed'
          created_at?: string
        }
=======
      compliance_reports: {
        Row: {
          data: Json | null
          date_range_end: string | null
          date_range_start: string | null
          generated_at: string | null
          generated_by: string
          id: string
          report_type: string
          status: string | null
        }
        Insert: {
          data?: Json | null
          date_range_end?: string | null
          date_range_start?: string | null
          generated_at?: string | null
          generated_by: string
          id?: string
          report_type: string
          status?: string | null
        }
        Update: {
          data?: Json | null
          date_range_end?: string | null
          date_range_start?: string | null
          generated_at?: string | null
          generated_by?: string
          id?: string
          report_type?: string
          status?: string | null
        }
        Relationships: []
      }
      premium_identities: {
        Row: {
          created_at: string | null
          encrypted_private_key: string
          id: string
          is_verified: boolean | null
          metadata: Json | null
          name: string
          public_key: string
          updated_at: string | null
          user_id: string | null
          verification_method: string | null
        }
        Insert: {
          created_at?: string | null
          encrypted_private_key: string
          id?: string
          is_verified?: boolean | null
          metadata?: Json | null
          name: string
          public_key: string
          updated_at?: string | null
          user_id?: string | null
          verification_method?: string | null
        }
        Update: {
          created_at?: string | null
          encrypted_private_key?: string
          id?: string
          is_verified?: boolean | null
          metadata?: Json | null
          name?: string
          public_key?: string
          updated_at?: string | null
          user_id?: string | null
          verification_method?: string | null
        }
        Relationships: []
>>>>>>> f8d5f147
      }
    }
    Views: {
      [_ in never]: never
    }
    Functions: {
      [_ in never]: never
    }
    Enums: {
      [_ in never]: never
    }
    CompositeTypes: {
      identity_metadata: {
        address: string | null
        domain: string | null
        verification_docs: Json | null
      }
    }
  }
}

type DatabaseWithoutInternals = Omit<Database, "__InternalSupabase">

type DefaultSchema = DatabaseWithoutInternals[Extract<keyof Database, "public">]

export type Tables<
  DefaultSchemaTableNameOrOptions extends
    | keyof (DefaultSchema["Tables"] & DefaultSchema["Views"])
    | { schema: keyof DatabaseWithoutInternals },
  TableName extends DefaultSchemaTableNameOrOptions extends {
    schema: keyof DatabaseWithoutInternals
  }
    ? keyof (DatabaseWithoutInternals[DefaultSchemaTableNameOrOptions["schema"]]["Tables"] &
        DatabaseWithoutInternals[DefaultSchemaTableNameOrOptions["schema"]]["Views"])
    : never = never,
> = DefaultSchemaTableNameOrOptions extends {
  schema: keyof DatabaseWithoutInternals
}
  ? (DatabaseWithoutInternals[DefaultSchemaTableNameOrOptions["schema"]]["Tables"] &
      DatabaseWithoutInternals[DefaultSchemaTableNameOrOptions["schema"]]["Views"])[TableName] extends {
      Row: infer R
    }
    ? R
    : never
  : DefaultSchemaTableNameOrOptions extends keyof (DefaultSchema["Tables"] &
        DefaultSchema["Views"])
    ? (DefaultSchema["Tables"] &
        DefaultSchema["Views"])[DefaultSchemaTableNameOrOptions] extends {
        Row: infer R
      }
      ? R
      : never
    : never

export type TablesInsert<
  DefaultSchemaTableNameOrOptions extends
    | keyof DefaultSchema["Tables"]
    | { schema: keyof DatabaseWithoutInternals },
  TableName extends DefaultSchemaTableNameOrOptions extends {
    schema: keyof DatabaseWithoutInternals
  }
    ? keyof DatabaseWithoutInternals[DefaultSchemaTableNameOrOptions["schema"]]["Tables"]
    : never = never,
> = DefaultSchemaTableNameOrOptions extends {
  schema: keyof DatabaseWithoutInternals
}
  ? DatabaseWithoutInternals[DefaultSchemaTableNameOrOptions["schema"]]["Tables"][TableName] extends {
      Insert: infer I
    }
    ? I
    : never
  : DefaultSchemaTableNameOrOptions extends keyof DefaultSchema["Tables"]
    ? DefaultSchema["Tables"][DefaultSchemaTableNameOrOptions] extends {
        Insert: infer I
      }
      ? I
      : never
    : never

export type TablesUpdate<
  DefaultSchemaTableNameOrOptions extends
    | keyof DefaultSchema["Tables"]
    | { schema: keyof DatabaseWithoutInternals },
  TableName extends DefaultSchemaTableNameOrOptions extends {
    schema: keyof DatabaseWithoutInternals
  }
    ? keyof DatabaseWithoutInternals[DefaultSchemaTableNameOrOptions["schema"]]["Tables"]
    : never = never,
> = DefaultSchemaTableNameOrOptions extends {
  schema: keyof DatabaseWithoutInternals
}
  ? DatabaseWithoutInternals[DefaultSchemaTableNameOrOptions["schema"]]["Tables"][TableName] extends {
      Update: infer U
    }
    ? U
    : never
  : DefaultSchemaTableNameOrOptions extends keyof DefaultSchema["Tables"]
    ? DefaultSchema["Tables"][DefaultSchemaTableNameOrOptions] extends {
        Update: infer U
      }
      ? U
      : never
    : never

export type Enums<
  DefaultSchemaEnumNameOrOptions extends
    | keyof DefaultSchema["Enums"]
    | { schema: keyof DatabaseWithoutInternals },
  EnumName extends DefaultSchemaEnumNameOrOptions extends {
    schema: keyof DatabaseWithoutInternals
  }
    ? keyof DatabaseWithoutInternals[DefaultSchemaEnumNameOrOptions["schema"]]["Enums"]
    : never = never,
> = DefaultSchemaEnumNameOrOptions extends {
  schema: keyof DatabaseWithoutInternals
}
  ? DatabaseWithoutInternals[DefaultSchemaEnumNameOrOptions["schema"]]["Enums"][EnumName]
  : DefaultSchemaEnumNameOrOptions extends keyof DefaultSchema["Enums"]
    ? DefaultSchema["Enums"][DefaultSchemaEnumNameOrOptions]
    : never

export type CompositeTypes<
  PublicCompositeTypeNameOrOptions extends
    | keyof DefaultSchema["CompositeTypes"]
    | { schema: keyof DatabaseWithoutInternals },
  CompositeTypeName extends PublicCompositeTypeNameOrOptions extends {
    schema: keyof DatabaseWithoutInternals
  }
    ? keyof DatabaseWithoutInternals[PublicCompositeTypeNameOrOptions["schema"]]["CompositeTypes"]
    : never = never,
> = PublicCompositeTypeNameOrOptions extends {
  schema: keyof DatabaseWithoutInternals
}
  ? DatabaseWithoutInternals[PublicCompositeTypeNameOrOptions["schema"]]["CompositeTypes"][CompositeTypeName]
  : PublicCompositeTypeNameOrOptions extends keyof DefaultSchema["CompositeTypes"]
    ? DefaultSchema["CompositeTypes"][PublicCompositeTypeNameOrOptions]
    : never

export const Constants = {
  public: {
    Enums: {},
  },
} as const<|MERGE_RESOLUTION|>--- conflicted
+++ resolved
@@ -14,109 +14,6 @@
   }
   public: {
     Tables: {
-<<<<<<< HEAD
-      premium_identities: {
-        Row: {
-          id: string
-          user_id: string
-          name: string
-          public_key: string
-          encrypted_private_key: string
-          is_verified: boolean
-          verification_method: string | null
-          created_at: string
-          updated_at: string
-          metadata: Json
-        }
-        Insert: {
-          id?: string
-          user_id: string
-          name: string
-          public_key: string
-          encrypted_private_key: string
-          is_verified?: boolean
-          verification_method?: string | null
-          created_at?: string
-          updated_at?: string
-          metadata?: Json
-        }
-        Update: {
-          id?: string
-          user_id?: string
-          name?: string
-          public_key?: string
-          encrypted_private_key?: string
-          is_verified?: boolean
-          verification_method?: string | null
-          created_at?: string
-          updated_at?: string
-          metadata?: Json
-        }
-      }
-      device_sync: {
-        Row: {
-          id: string
-          identity_id: string
-          device_id: string
-          device_name: string
-          encrypted_data: string
-          last_sync: string
-          created_at: string
-        }
-        Insert: {
-          id?: string
-          identity_id: string
-          device_id: string
-          device_name: string
-          encrypted_data: string
-          last_sync?: string
-          created_at?: string
-        }
-        Update: {
-          id?: string
-          identity_id?: string
-          device_id?: string
-          device_name?: string
-          encrypted_data?: string
-          last_sync?: string
-          created_at?: string
-        }
-      }
-      compliance_reports: {
-        Row: {
-          id: string
-          report_type: 'audit' | 'activity' | 'security' | 'compliance'
-          generated_by: string
-          generated_at: string
-          date_range_start: string
-          date_range_end: string
-          data: Json
-          status: 'generating' | 'complete' | 'failed'
-          created_at: string
-        }
-        Insert: {
-          id?: string
-          report_type: 'audit' | 'activity' | 'security' | 'compliance'
-          generated_by: string
-          generated_at?: string
-          date_range_start: string
-          date_range_end: string
-          data: Json
-          status?: 'generating' | 'complete' | 'failed'
-          created_at?: string
-        }
-        Update: {
-          id?: string
-          report_type?: 'audit' | 'activity' | 'security' | 'compliance'
-          generated_by?: string
-          generated_at?: string
-          date_range_start?: string
-          date_range_end?: string
-          data?: Json
-          status?: 'generating' | 'complete' | 'failed'
-          created_at?: string
-        }
-=======
       compliance_reports: {
         Row: {
           data: Json | null
@@ -188,7 +85,6 @@
           verification_method?: string | null
         }
         Relationships: []
->>>>>>> f8d5f147
       }
     }
     Views: {
