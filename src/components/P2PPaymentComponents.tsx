--- conflicted
+++ resolved
@@ -1,16 +1,9 @@
-<<<<<<< HEAD
-// P2P Payment Components for BitComm - Enhanced with Lightning Tools and DID Support
-=======
 // P2P Payment Components for BitComm - Enhanced with Lightning Tools & DID Integration
->>>>>>> 38e425e6
 import React, { useState, useEffect } from 'react'
 import { lightningTools } from '@/lib/lightningToolsService'
 import { bitcoinConnect } from '@/lib/bitcoinConnectService'
 import { useAuth } from '@/contexts/AuthContext'
-<<<<<<< HEAD
 import { useDIDAuth } from '@/contexts/DIDAuthContext'
-=======
->>>>>>> 38e425e6
 import { Button } from '@/components/ui/button'
 import { Input } from '@/components/ui/input'
 import { Card, CardContent, CardDescription, CardHeader, CardTitle } from '@/components/ui/card'
@@ -43,19 +36,14 @@
   recipientDisplayName,
   onPaymentComplete
 }) => {
-<<<<<<< HEAD
   const { user } = useAuth()
   const { identity } = useDIDAuth()
-=======
-  const { user } = useAuth() // Get current DID user
->>>>>>> 38e425e6
   const [amount, setAmount] = useState('')
   const [description, setDescription] = useState('')
   const [isProcessing, setIsProcessing] = useState(false)
   const [paymentResult, setPaymentResult] = useState<any>(null)
 
   const handleP2PPayment = async () => {
-<<<<<<< HEAD
     if (!amount || !description) return
     if (!user?.did && !identity?.did) {
       setPaymentResult({ success: false, error: 'No authenticated user found' })
@@ -95,27 +83,6 @@
       const result = await lightningTools.processP2PPayment({
         fromUserId: currentUserDID!,
         toUserId: recipientDID,
-=======
-    if (!amount || !description || !user?.did) return
-
-    setIsProcessing(true)
-    try {
-      // Initialize sender connection
-      const senderConnected = await lightningTools.initializeUserConnection(user.did)
-      if (!senderConnected) {
-        throw new Error('Failed to connect your Lightning wallet')
-      }
-
-      // Initialize recipient connection
-      const recipientConnected = await lightningTools.initializeUserConnection(recipientDID)
-      if (!recipientConnected) {
-        throw new Error('Failed to connect to recipient Lightning address')
-      }
-
-      const result = await lightningTools.processP2PPayment({
-        fromUserId: user.did, // Use DID instead of traditional userID
-        toUserId: recipientDID, // Use recipient DID
->>>>>>> 38e425e6
         amount: parseInt(amount),
         description
       })
@@ -312,7 +279,6 @@
 }
 
 interface PaymentHistoryProps {
-<<<<<<< HEAD
   userDID?: string // Optional - will use current user if not provided
 }
 
@@ -330,25 +296,8 @@
       setPayments(history.slice(-10)) // Show last 10 payments
     }
   }, [currentDID])
-=======
-  userDID?: string // Optional DID, if not provided, use current user from context
-}
-
-export const PaymentHistory: React.FC<PaymentHistoryProps> = ({ userDID }) => {
-  const { user } = useAuth() // Get current DID user
-  const [payments, setPayments] = useState<any[]>([])
-  
-  // Use provided userDID or fall back to current user's DID
-  const targetDID = userDID || user?.did
-
-  useEffect(() => {
-    if (targetDID) {
-      const history = lightningTools.getP2PPaymentHistory(targetDID)
-      setPayments(history.slice(-10)) // Show last 10 payments
-    }
-  }, [targetDID])
-
-  if (!targetDID) {
+
+  if (!currentDID) {
     return (
       <Card>
         <CardHeader>
@@ -363,7 +312,6 @@
       </Card>
     )
   }
->>>>>>> 38e425e6
 
   if (payments.length === 0) {
     return (
@@ -389,7 +337,7 @@
           Recent Payments
         </CardTitle>
         <CardDescription>
-          DID: {targetDID?.slice(0, 20)}...
+          DID: {currentDID?.slice(0, 20)}...
         </CardDescription>
       </CardHeader>
       <CardContent>
@@ -397,13 +345,8 @@
           {payments.map((payment, index) => (
             <div key={index} className="flex items-center justify-between p-3 border rounded-lg">
               <div className="flex items-center gap-3">
-<<<<<<< HEAD
                 <div className={`p-2 rounded-full ${payment.from === currentDID ? 'bg-red-100' : 'bg-green-100'}`}>
                   {payment.from === currentDID ? (
-=======
-                <div className={`p-2 rounded-full ${payment.from === targetDID ? 'bg-red-100' : 'bg-green-100'}`}>
-                  {payment.from === targetDID ? (
->>>>>>> 38e425e6
                     <Send className="h-4 w-4 text-red-600" />
                   ) : (
                     <ArrowRight className="h-4 w-4 text-green-600" />
@@ -412,22 +355,13 @@
                 <div>
                   <p className="font-medium">{payment.description}</p>
                   <p className="text-sm text-gray-500">
-<<<<<<< HEAD
                     {payment.from === currentDID ? 'Sent' : 'Received'} • {new Date(payment.timestamp).toLocaleDateString()}
-=======
-                    {payment.from === targetDID ? 'Sent' : 'Received'} • {new Date(payment.timestamp).toLocaleDateString()}
->>>>>>> 38e425e6
                   </p>
                 </div>
               </div>
               <div className="text-right">
-<<<<<<< HEAD
                 <p className={`font-semibold ${payment.from === currentDID ? 'text-red-600' : 'text-green-600'}`}>
                   {payment.from === currentDID ? '-' : '+'}{payment.amount} sats
-=======
-                <p className={`font-semibold ${payment.from === targetDID ? 'text-red-600' : 'text-green-600'}`}>
-                  {payment.from === targetDID ? '-' : '+'}{payment.amount} sats
->>>>>>> 38e425e6
                 </p>
               </div>
             </div>
