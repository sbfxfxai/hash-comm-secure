import { Suspense, lazy, useState } from 'react';
import { AuthModal } from '@/components/AuthModal';
import { ProtectedRoute } from '@/components/ProtectedRoute';
import { Skeleton } from '@/components/ui/skeleton';
import { AppSidebar } from '@/components/AppSidebar';
import { SidebarProvider, SidebarInset, SidebarTrigger } from '@/components/ui/sidebar';

// Lazy load heavy components
const Inbox = lazy(() => import('@/components/Inbox').then(m => ({ default: m.Inbox })));
const ContactManager = lazy(() => import('@/components/ContactManager').then(m => ({ default: m.ContactManager })));
const ProofOfWorkDemo = lazy(() => import('@/components/ProofOfWorkDemo').then(m => ({ default: m.ProofOfWorkDemo })));
const IdentityManager = lazy(() => import('@/components/IdentityManager').then(m => ({ default: m.IdentityManager })));
const MessageComposer = lazy(() => import('@/components/MessageComposer').then(m => ({ default: m.MessageComposer })));
const P2PNetworkStatus = lazy(() => import('@/components/P2PNetworkStatus').then(m => ({ default: m.P2PNetworkStatus })));
const AdminDashboard = lazy(() => import('@/components/AdminDashboard').then(m => ({ default: m.AdminDashboard })));
const PricingPage = lazy(() => import('@/components/PricingPage').then(m => ({ default: m.PricingPage })));
const UserProfile = lazy(() => import('@/components/UserProfile').then(m => ({ default: m.UserProfile })));
<<<<<<< HEAD
const TestPage = lazy(() => import('@/components/TestPage').then(m => ({ default: m.TestPage })));
=======
const AlbyIntegrationTest = lazy(() => import('@/components/AlbyIntegrationTest').then(m => ({ default: m.AlbyIntegrationTest })));
>>>>>>> 33acb159
import { Tabs, TabsContent, TabsList, TabsTrigger } from '@/components/ui/tabs';
import { BitCommButton } from '@/components/ui/bitcomm-button';
import { Button } from '@/components/ui/button';
import { Avatar, AvatarFallback, AvatarImage } from '@/components/ui/avatar';
import { DropdownMenu, DropdownMenuContent, DropdownMenuItem, DropdownMenuTrigger } from '@/components/ui/dropdown-menu';
import { useAuth } from '@/contexts/AuthContext';
import { Bitcoin, Shield, Zap, Users, LogOut, User, CreditCard } from 'lucide-react';
import { P2PPaymentCard, PaywallCard, PaymentHistory } from '@/components/P2PPaymentComponents';

// Component skeleton for loading states
const ComponentSkeleton = () => (
  <div className="space-y-4">
    <Skeleton className="h-8 w-48 mx-auto" />
    <Skeleton className="h-64 w-full" />
    <div className="grid grid-cols-1 md:grid-cols-2 gap-4">
      <Skeleton className="h-32 w-full" />
      <Skeleton className="h-32 w-full" />
    </div>
  </div>
);

const Index = () => {
  const { user, signOut, loading, isAuthenticated } = useAuth()
  const [activeTab, setActiveTab] = useState("inbox")

  const handleTabChange = (tab: string) => {
    setActiveTab(tab)
  }

  return (
    <SidebarProvider>
      <div className="min-h-screen flex w-full">
        {/* Sidebar - Hidden on mobile by default, shown on desktop */}
        <AppSidebar activeTab={activeTab} onTabChange={handleTabChange} />
        
        {/* Main content area */}
        <SidebarInset className="flex-1">
          {/* Header */}
          <header className="flex h-16 shrink-0 items-center gap-2 border-b px-4">
            <SidebarTrigger className="-ml-1" />
            <div className="flex items-center gap-2">
              <Bitcoin className="h-6 w-6 text-bitcoin-orange" />
              <h1 className="text-xl font-bold">BitComm</h1>
            </div>
            <div className="ml-auto">
              {loading ? (
                <div className="h-8 w-8 bg-muted rounded-full animate-pulse" />
              ) : user ? (
                <DropdownMenu>
                  <DropdownMenuTrigger asChild>
                    <Button variant="ghost" className="relative h-8 w-8 rounded-full">
                      <Avatar className="h-8 w-8">
                        <AvatarImage src={user.avatar} alt={user.displayName} />
                        <AvatarFallback>{user.displayName?.[0]?.toUpperCase() || 'U'}</AvatarFallback>
                      </Avatar>
                    </Button>
                  </DropdownMenuTrigger>
                  <DropdownMenuContent align="end">
                    <DropdownMenuItem onClick={() => handleTabChange('profile')}>
                      <User className="mr-2 h-4 w-4" />
                      <span>Profile</span>
                    </DropdownMenuItem>
                    <DropdownMenuItem>
                      <CreditCard className="mr-2 h-4 w-4" />
                      <span>Billing</span>
                    </DropdownMenuItem>
                    <DropdownMenuItem onClick={signOut}>
                      <LogOut className="mr-2 h-4 w-4" />
                      <span>Sign Out</span>
                    </DropdownMenuItem>
                  </DropdownMenuContent>
                </DropdownMenu>
              ) : (
                <AuthModal>
                  <BitCommButton variant="hero">Sign In</BitCommButton>
                </AuthModal>
              )}
            </div>
          </header>

          {/* Main Content */}
          <main className="flex-1 p-6">
            {/* Desktop tabs - hidden on mobile */}
            <div className="hidden md:block mb-8">
              <Tabs value={activeTab} onValueChange={setActiveTab} className="w-full">
                <TabsList className="grid w-full grid-cols-10">
                  <TabsTrigger value="inbox">Inbox</TabsTrigger>
                  <TabsTrigger value="contacts">Contacts</TabsTrigger>
                  <TabsTrigger value="network">P2P Network</TabsTrigger>
                  <TabsTrigger value="composer">Compose</TabsTrigger>
                  <TabsTrigger value="pow">Proof-of-Work</TabsTrigger>
                  <TabsTrigger value="identity">Identity</TabsTrigger>
                  <TabsTrigger value="lightning">Payments</TabsTrigger>
<<<<<<< HEAD
                  <TabsTrigger value="test">Test</TabsTrigger>
=======
                  <TabsTrigger value="alby">Alby Test</TabsTrigger>
>>>>>>> 33acb159
                  <TabsTrigger value="enterprise">Enterprise</TabsTrigger>
                  <TabsTrigger value="profile">Profile</TabsTrigger>
                </TabsList>
              </Tabs>
            </div>
            
            {/* Tab Content */}
            {activeTab === "inbox" && (
              <div className="h-[calc(100vh-140px)]">
                <ProtectedRoute>
                  <Suspense fallback={<ComponentSkeleton />}>
                    <Inbox />
                  </Suspense>
                </ProtectedRoute>
              </div>
            )}
            
            {activeTab === "contacts" && (
              <div className="h-[calc(100vh-140px)]">
                <ProtectedRoute>
                  <Suspense fallback={<ComponentSkeleton />}>
                    <ContactManager />
                  </Suspense>
                </ProtectedRoute>
              </div>
            )}
            
            {activeTab === "network" && (
              <div className="space-y-6">
                <div className="text-center mb-8">
                  <h2 className="text-3xl font-bold mb-4">P2P Network Layer</h2>
                  <p className="text-lg text-muted-foreground max-w-2xl mx-auto">
                    Connect to the decentralized BitComm network. No central servers, 
                    just peer-to-peer communication with Bitcoin-level security.
                  </p>
                </div>
                <Suspense fallback={<ComponentSkeleton />}>
                  <P2PNetworkStatus />
                </Suspense>
              </div>
            )}
            
            {activeTab === "composer" && (
              <div className="space-y-6">
                <div className="text-center mb-8">
                  <h2 className="text-3xl font-bold mb-4">Send Encrypted Messages</h2>
                  <p className="text-lg text-muted-foreground max-w-2xl mx-auto">
                    Experience the full BitComm workflow - compose, encrypt, and send messages protected by 
                    Bitcoin-style proof-of-work anti-spam technology.
                  </p>
                </div>
                <Suspense fallback={<ComponentSkeleton />}>
                  <MessageComposer />
                </Suspense>
              </div>
            )}
            
            {activeTab === "pow" && (
              <div className="space-y-6">
                <div className="text-center mb-8">
                  <h2 className="text-3xl font-bold mb-4">Experience Bitcoin's Anti-Spam Power</h2>
                  <p className="text-lg text-muted-foreground max-w-2xl mx-auto">
                    See how requiring computational work for each message makes spam economically impossible 
                    while keeping legitimate communication free and instant.
                  </p>
                </div>
                <Suspense fallback={<ComponentSkeleton />}>
                  <ProofOfWorkDemo />
                </Suspense>
              </div>
            )}
            
            {activeTab === "identity" && (
              <div className="space-y-6">
                <div className="text-center mb-8">
                  <h2 className="text-3xl font-bold mb-4">Decentralized Identity Management</h2>
                  <p className="text-lg text-muted-foreground max-w-2xl mx-auto">
                    Create Bitcoin blockchain-verified identities that you fully control. 
                    No more permanent email addresses you can't revoke when compromised.
                  </p>
                </div>
                <Suspense fallback={<ComponentSkeleton />}>
                  <IdentityManager />
                </Suspense>
              </div>
            )}

            {activeTab === "lightning" && (
              <div className="space-y-6">
                <div className="text-center mb-8">
                  <h2 className="text-3xl font-bold mb-4">Lightning Network Payments</h2>
                  <p className="text-lg text-muted-foreground max-w-2xl mx-auto">
                    Test real Lightning Network payments with instant, low-cost Bitcoin transactions. 
                    Send satoshis peer-to-peer and unlock premium features.
                  </p>
                </div>
                <ProtectedRoute>
                  <div className="grid grid-cols-1 lg:grid-cols-2 gap-6">
                    {/* P2P Payment Test */}
                    <P2PPaymentCard
                      recipientDID="did:btc:1234567890abcdef"
                      recipientName="Test Recipient"
                      recipientDisplayName="Test User"
                      onPaymentComplete={(result) => {
                        console.log('Payment completed:', result)
                      }}
                    />
                    
                    {/* Paywall Test */}
                    <PaywallCard
                      feature="Premium Messaging"
                      amount={1000}
                      description="Unlock unlimited encrypted messages with enhanced features"
                      onPaymentSuccess={() => {
                        console.log('Premium feature unlocked!')
                      }}
                    />
                  </div>
                  
                  {/* Payment History */}
                  <div className="mt-8">
                    <PaymentHistory />
                  </div>
                </ProtectedRoute>
              </div>
            )}

<<<<<<< HEAD
            {activeTab === "test" && (
              <div className="space-y-6">
                <Suspense fallback={<ComponentSkeleton />}>
                  <TestPage />
=======
            {activeTab === "alby" && (
              <div className="space-y-6">
                <div className="text-center mb-8">
                  <h2 className="text-3xl font-bold mb-4">Alby Lightning Integration Test</h2>
                  <p className="text-lg text-muted-foreground max-w-2xl mx-auto">
                    Comprehensive testing suite for all Alby Lightning Network features and modern NWC patterns.
                  </p>
                </div>
                <Suspense fallback={<ComponentSkeleton />}>
                  <AlbyIntegrationTest />
>>>>>>> 33acb159
                </Suspense>
              </div>
            )}

            {activeTab === "enterprise" && (
              <div className="space-y-6">
                <div className="text-center mb-8">
                  <h2 className="text-3xl font-bold mb-4">Enterprise Dashboard</h2>
                  <p className="text-lg text-muted-foreground max-w-2xl mx-auto">
                    Manage premium identities, generate compliance reports, and view network analytics.
                  </p>
                </div>
                <ProtectedRoute>
                  <Suspense fallback={<ComponentSkeleton />}>
                    <AdminDashboard />
                  </Suspense>
                </ProtectedRoute>
              </div>
            )}

            {activeTab === "profile" && (
              <div className="space-y-6">
                <div className="text-center mb-8">
                  <h2 className="text-3xl font-bold mb-4">User Profile</h2>
                  <p className="text-lg text-muted-foreground max-w-2xl mx-auto">
                    Manage your BitComm account settings and view your authentication details.
                  </p>
                </div>
                <ProtectedRoute>
                  <Suspense fallback={<ComponentSkeleton />}>
                    <UserProfile />
                  </Suspense>
                </ProtectedRoute>
              </div>
            )}

            {activeTab === "pricing" && (
              <div className="space-y-6">
                <Suspense fallback={<ComponentSkeleton />}>
                  <PricingPage />
                </Suspense>
              </div>
            )}
          </main>
        </SidebarInset>
      </div>
    </SidebarProvider>
  );
};

export default Index;<|MERGE_RESOLUTION|>--- conflicted
+++ resolved
@@ -15,11 +15,8 @@
 const AdminDashboard = lazy(() => import('@/components/AdminDashboard').then(m => ({ default: m.AdminDashboard })));
 const PricingPage = lazy(() => import('@/components/PricingPage').then(m => ({ default: m.PricingPage })));
 const UserProfile = lazy(() => import('@/components/UserProfile').then(m => ({ default: m.UserProfile })));
-<<<<<<< HEAD
 const TestPage = lazy(() => import('@/components/TestPage').then(m => ({ default: m.TestPage })));
-=======
 const AlbyIntegrationTest = lazy(() => import('@/components/AlbyIntegrationTest').then(m => ({ default: m.AlbyIntegrationTest })));
->>>>>>> 33acb159
 import { Tabs, TabsContent, TabsList, TabsTrigger } from '@/components/ui/tabs';
 import { BitCommButton } from '@/components/ui/bitcomm-button';
 import { Button } from '@/components/ui/button';
@@ -113,11 +110,8 @@
                   <TabsTrigger value="pow">Proof-of-Work</TabsTrigger>
                   <TabsTrigger value="identity">Identity</TabsTrigger>
                   <TabsTrigger value="lightning">Payments</TabsTrigger>
-<<<<<<< HEAD
-                  <TabsTrigger value="test">Test</TabsTrigger>
-=======
-                  <TabsTrigger value="alby">Alby Test</TabsTrigger>
->>>>>>> 33acb159
+<TabsTrigger value="test">Test</TabsTrigger>
+<TabsTrigger value="alby">Alby Test</TabsTrigger>
                   <TabsTrigger value="enterprise">Enterprise</TabsTrigger>
                   <TabsTrigger value="profile">Profile</TabsTrigger>
                 </TabsList>
@@ -245,12 +239,14 @@
               </div>
             )}
 
-<<<<<<< HEAD
             {activeTab === "test" && (
               <div className="space-y-6">
                 <Suspense fallback={<ComponentSkeleton />}>
                   <TestPage />
-=======
+                </Suspense>
+              </div>
+            )}
+
             {activeTab === "alby" && (
               <div className="space-y-6">
                 <div className="text-center mb-8">
@@ -261,7 +257,6 @@
                 </div>
                 <Suspense fallback={<ComponentSkeleton />}>
                   <AlbyIntegrationTest />
->>>>>>> 33acb159
                 </Suspense>
               </div>
             )}
